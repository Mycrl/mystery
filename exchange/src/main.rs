--- conflicted
+++ resolved
@@ -5,12 +5,7 @@
 use configure::Configure;
 
 #[tokio::main]
-<<<<<<< HEAD
-async fn main() -> Result<(), std::io::Error> {
-    server::run("127.0.0.1:1936".parse().unwrap()).await
-=======
 async fn main() -> Result<(), Box<dyn Error>> {
     let configure = Configure::generate();
-    Ok(server::run(configure).await?)
->>>>>>> d0b54d94
+    server::run(configure).await
 }